--- conflicted
+++ resolved
@@ -1,13 +1,9 @@
-<<<<<<< HEAD
 from __future__ import unicode_literals
 
 from django.conf import settings
 from django.contrib.auth.models import Group
 from django.contrib.auth.models import Permission
 from django.contrib.auth.models import AnonymousUser
-=======
-import django
->>>>>>> 5f6ae61f
 
 try:
     from django.conf.urls import url, patterns, include, handler404, handler500
@@ -33,7 +29,6 @@
 # being loaded, the user_model_label should be used when possible, with calls
 # to get_user_model deferred to execution time
 
-<<<<<<< HEAD
 user_model_label = getattr(settings, 'AUTH_USER_MODEL', 'auth.User')
 
 try:
@@ -74,7 +69,5 @@
     str = str # pyflakes:ignore
 except NameError:
     basestring = unicode = str = str
-=======
 
-__all__ = ['User', 'Group', 'Permission', 'AnonymousUser']
->>>>>>> 5f6ae61f
+__all__ = ['User', 'Group', 'Permission', 'AnonymousUser']